--- conflicted
+++ resolved
@@ -4,18 +4,7 @@
    "cell_type": "markdown",
    "metadata": {},
    "source": [
-<<<<<<< HEAD
-    "# Introduction"
-   ]
-  },
-  {
-   "cell_type": "markdown",
-   "metadata": {},
-   "source": [
-    "> Citation dans La géométrie du monde végétal\n",
-=======
     "# Introduction\n",
->>>>>>> bc59a781
     "\n",
     "Les mathémtiques confèrent aux humains une capacité d'abstraction suffisamment complexe pour leur permettre de toucher les étoiles et les atomes, d'assembler la pensée pour mieux apprécier l'histoire et de prédire le futur, de toucher l'infini et de goûter à l'éternité. Les avancés des outils de calcul permettent de projeter des images de l'univers, bien au-delà de la Voie lactée. Appréhender le vivant par demeure néanmoins une tâche complexe.\n",
     "\n",
@@ -28,34 +17,15 @@
     "\n",
     "C'est tout. Selon la manière dont les jetons sont placés au départ, il se peut que la grille se vide de ses jetons, ou que les jetons y prennent beaucoup de place. Il arrive aussi que des cycles réguliers se dégagent ou que l'on se retrouve avec des formes régulières. Vous aurez peut-être compris à ce stade pourquoi le jeu est appelé \"jeu de la vie\". La première règle est une situation localisée de sous-population, condition dans laquelle la reproduction est difficile. La deuxième règle est une situation localisée statble. La troisième est une situation de surpopulation, où des individus meurent par un environnement rendu inadéquat par insuffisance de ressource ou surplus de toxicité. Enfin, la quatrième indique une situation favorable à la reproduction.\n",
     "\n",
-<<<<<<< HEAD
-    "![](https://upload.wikimedia.org/wikipedia/commons/e/e5/Gospers_glider_gun.gif)\n",
-    "Source: \"\"\n",
-    "\n",
-=======
->>>>>>> bc59a781
     "Une grille vidée correspond à une extinction et une grille remplie correspond à une explosion de population. Une oscillation est un \"climax\", un état stable en écologie. Un léger changement initial dans la disposition initiale des jetons peu mener à des solutions différentes.\n",
     "\n",
     "Le jeu, qui en fait est une application de la technique des *automates cellulaires*, se complexifie à mesure que le nombre de jetons grandit. Un humain passera des heures à calculer une ittération à 50 jetons, commettra probablement quelques erreurs et demandera quelques cafés. Un processeur pourra gérer des centaines d'ittérations sur des grilles de centaines de jetons en quelques secondes.\n",
     "\n",
-<<<<<<< HEAD
-    "Dans un [billet de blogue](https://jakevdp.github.io/blog/2013/08/07/conways-game-of-life/) destiné au jeu de la vie Jake VanderPlas a développé les codes nécessaires pour jouer au jeu de la vie. Le langage utilisé est Python. Vous n'êtes pas tenus à comprendre le code: il s'git seulement de vous laisser impressionner par l'écologie mathématique et les capacités offertes par les ordinateurs."
-   ]
-  },
-  {
-   "cell_type": "code",
-   "execution_count": 1,
-   "metadata": {},
-   "outputs": [],
-   "source": [
-    "# Codes de Jake VanderPlas"
-=======
     "En établissant des règles correspondant aux mécanismes de l'objet étudié, il devient possible de modéliser l'évolution des systèmes vivants, comme l'émergence d'espèces invasives.\n",
     "\n",
     "<img src=\"https://media.giphy.com/media/dkaEYYiCDclAA/giphy.gif?response_id=5925bb98f431280237d48493\" width=300>\n",
     "\n",
     "<div align=\"center\">Simulation avec automates cellulaires. Source: Anynyme, publié sur [Giphy](https://giphy.com/gifs/misc-dkaEYYiCDclAA).</div>"
->>>>>>> bc59a781
    ]
   },
   {
@@ -64,22 +34,6 @@
    "source": [
     "## Définitions\n",
     "\n",
-<<<<<<< HEAD
-    "- Écologie mathématique\n",
-    "- Écologie théorique\n",
-    "- Écologie quantitative\n",
-    "- Écologie numérique\n",
-    "- Bioheuristique\n",
-    "- Biostatistique\n",
-    "\n",
-    "<img src=\"images/disciplines.png\" width=300 align=\"left\" style=\"padding:0 30px\">\n",
-    "\n",
-    "Le génie écologique est une dicipline vouée à l'**analyse**, la **modélisation**, la **conception** et la **construction** de systèmes vivants dans le but de résoudre de manière efficace des problèmes liés à l'écologie et une panoplie de domaines qui lui sont raccordés. L'agriculture est l'un de ces domaines. C'est d'emblée la discipline qui sera prisée dans ce manuel. Néanmoins, les principes qui seront discutés sont transférable à l'écologie générale comme à la foresterie. Comme cours de calcul scientifique, les sujets de l'analyse et de la modélisation seront couverts.\n",
-    "\n",
-    "L'**analyse** est l'\"étude minutieuse, précise faite pour dégager les éléments qui constituent un ensemble, pour l'expliquer, l'éclairer.\"  ([Larousse](http://www.larousse.fr/dictionnaires/francais/analyse/3235)) En d'autres mots, l'analyse est vouée à la description, dont l'approche scientifique passe par les statistiques.\n",
-    "\n",
-    "Formellement, \"pour un observateur $B$, $A^*$ est un modèle de $A$ dans la mesure où $B$ peut utiliser $A^*$ pour répondre à des questions d'intérêts sur $A$.\" (Kai Velten, 2009)"
-=======
     "<p style=\"padding:0px 30px; float:left;\">\n",
     "    <img src=\"images/disciplines.png\" width=280 style=\"padding:5px;\">\n",
     "    Carte des domaines de l'écologie mathématique\n",
@@ -88,7 +42,6 @@
     "L'écologie mathématique couvre un large spectre de domaines, mais peut être divisée en deux branches: l'**écologie théorique** et l'**écologie quantitative** (Legendre et legendre, 2012). Alors que l'écologie théorique s'intéresse à l'expression mathématique des mécanismes écologiques, l'écologie quantitative, plus empirique, en étudie principalement les phénomènes. La **modélisation écologique** vise à prévoir une situation selon des conditions données. Faisant partie à la fois de l'écologie théorique et de l'écologie quantitative, elle superpose souvent des mécanismes de l'écologie théorique et des phénomènes empiriques de l'écologie quantitative. L'**écologie numérique** comprend la branche descriptive de l'écologie quantitative, c'est-à-dire qu'elle s'intéresse à évaluer des effets à partir de données empiriques. L'exploration des données dans le but d'y découvrir des structures passe souvent par des techniques multivariées comme la classification hiérarchique ou la réduction d'axe (par exemple, l'analyse en composantes principales), qui sont davantage heuristiques (dans notre cas, **bioheuristique**) que statistiques. Les tests d'hypothèses et l'analyse des probabilités, quand à eut, relèvent de la **biostatistique**.\n",
     "\n",
     "Le **génie écologique**, une dicipline intimement liée à l'écologie mathématique, est vouée à l'analyse, la modélisation, la conception et la construction de systèmes vivants dans le but de résoudre de manière efficace des problèmes liés à l'écologie et une panoplie de domaines qui lui sont raccordés. L'agriculture est l'un de ces domaines. C'est d'emblée la discipline qui sera prisée dans ce manuel. Néanmoins, les principes qui seront discutés sont transférable à l'écologie générale comme à la foresterie."
->>>>>>> bc59a781
    ]
   },
   {
@@ -99,11 +52,7 @@
     "\n",
     "Ce manuel est distribué librement (license [MIT](LIEN)) créé dans un environnement intéractif de type *carnet de notes* ([Jupyter lab](https://jupyter.org), [nteract](https://nteract.io)). Ce format permet aussi de travailler avec le langage de programmation Python, qui sera ici l'outil privilégié pour le calcul scientifique.\n",
     "\n",
-<<<<<<< HEAD
-    "Le cours vise à introduire des étudiants gradués en agronomie, biologie, écologie, sols, génie agroenvironnemental, génie civil et génie écologique au calcul scientifique dans leur domaine, tant pour les appuyer pour leurs travaux de recherche que pour leur fournir une trousse d'outil émancipatrice pour leur cheminement professionnel. Plus spécifiquement, vous serez accompagné à découvrir différents outils numériques qui vous permettront d'appréhender vos données, d'en faire émerger l'information et de construire des modèles phénoménologques et mécanistiques.\n",
-=======
     "Le cours vise à introduire des étudiants gradués en agronomie, biologie, écologie, sols, génie agroenvironnemental, génie civil et génie écologique à l'analyse et la modélisation dans leur domaine, tant pour les appuyer pour leurs travaux de recherche que pour leur fournir une trousse d'outil émancipatrice pour leur cheminement professionnel. Plus spécifiquement, vous serez accompagné à découvrir différents outils numériques qui vous permettront d'appréhender vos données, d'en faire émerger l'information et de construire des modèles.\n",
->>>>>>> bc59a781
     "\n",
     "Bien que des connaissances en programmation et en statistiques aideront grandement les étudiant⦁e⦁s à appréhender ce document, une littéracie informatique n'est pas requise. Dans tous les cas, quiconque voudra tirer profit de ce manuel devra faire preuve d'autonomie. Vous serez guidés vers des ressources et des références, mais je vous suggère vivement de développer votre propre bibliothèque adaptée à vos besoins et à votre manière de comprendre."
    ]
@@ -114,37 +63,19 @@
    "source": [
     "## Les logiciels libres\n",
     "\n",
-<<<<<<< HEAD
-    "Vous noterez que tous les outils numériques qui sont proposés dans ce cours sont des logiciels libres:\n",
-=======
     "Tous les outils numériques qui sont proposés dans ce cours sont des logiciels libres:\n",
->>>>>>> bc59a781
     "\n",
     "> « Logiciel libre » [free software] désigne des logiciels qui respectent la liberté des utilisateurs. En gros, cela veut dire que les utilisateurs ont la liberté d'exécuter, copier, distribuer, étudier, modifier et améliorer ces logiciels. Ainsi, « logiciel libre » fait référence à la liberté, pas au prix1 (pour comprendre ce concept, vous devez penser à « liberté d'expression », pas à « entrée libre »). - [Projet GNU](https://www.gnu.org/philosophy/free-sw.fr.html)\n",
     "\n",
     "Donc: codes sources ouverts, développement souvent communautaire, gratuité. Plusieurs [raisons éthiques](https://www.youtube.com/watch?v=Ag1AKIl_2GM), principalement liées au contrôle de l'environnement virtuel par les utilisateurs et les communautés, peuvent justifier l'utilisation de logiciels libres. Plusieurs raisons pratiques justifient aussi cette orientation. Les logiciels libres vous permettent de transporter vos outils avec vous, d'une entreprise à l'autre, au bureau, ou à la maison, et ce, sans vous soucier d'acheter de coûteuses licences.\n",
     "\n",
-<<<<<<< HEAD
-    "On soulève avec justesse les risques liés aux erreurs de calculs. Pour les scientifiques, une erreur peu mener à une étude retirée de la littérature et potentiellement des politiques publiques mal avisées. Pour les ingénieurs, les conséquences pourraient être dramatiques. **Comme professionnel.le, cous êtes responsabile des outils que vous utilisez: vous devez vous assurer de la bonne qualité d'un logiciel, qu'il soit propriétaire ou communautaire**. Alors que la qualité des logiciels propriétaires est généralement suivie par audits, celle des logiciels libres est plutôt soumise à la vigilance communautaire. Chaque approche a ses avantages et inconvénients, mais elles ne sont pas exclusives. Ainsi les logiciels libres peuvent être audités à l'externe par quiconque décide de le faire. Différentes entreprises, souvent concurantes, participent tant à cette vigilance qu'au développement des logiciels libres: elles en sont même souvent les instigatrices."
-=======
     "On soulève avec justesse les risques liés aux possibles erreurs dans les codes des logiciels communautaires. Pour les scientifiques, une erreur peu mener à une étude retirée de la littérature et même, potentiellement, des politiques publiques mal avisées. Pour les ingénieurs, les conséquences pourraient être dramatiques. **Comme professionnel.le, vous êtes responsable des outils que vous utilisez: vous devez vous assurer de la bonne qualité d'un logiciel, qu'il soit propriétaire ou communautaire**. Alors que la qualité des logiciels propriétaires est généralement suivie par audits, celle des logiciels libres est plutôt soumise à la vigilance communautaire. Chaque approche a ses avantages et inconvénients, mais elles ne sont pas exclusives. Ainsi les logiciels libres peuvent être audités à l'externe par quiconque décide de le faire. Différentes entreprises, souvent concurantes, participent tant à cette vigilance qu'au développement des logiciels libres: elles en sont même souvent les instigatrices."
->>>>>>> bc59a781
-   ]
-  },
-  {
-   "cell_type": "markdown",
-   "metadata": {},
-   "source": [
-<<<<<<< HEAD
-    "## Pourquoi Python?\n",
-    "\n",
-    "En plus d'être libre, Python est un langage de programmation dynamique et générique apprécié pour sa polyvalence et sa simplicité. Son développement est supporté par la [Python Software Foundation](https://www.python.org/psf/). Python est utilisé autant pour créer des logiciels ou des sites web que pour le calcul scientifique. Ainsi, Python peut être utilisé en interopérabilité avec une panoplie de logiciels libres, comme [QGIS](http://www.qgis.org) pour la cartorgaphie et [FreeCAD](https://github.com/FreeCAD/FreeCAD) pour le dessin technique. Mais par dessus tout, une fois implémenté avec des modules de calcul scientifique (que nous couvrirons au long du cours), Python devient un outil de calcul convivial, rapide et fiable pour le calcul écologique.\n",
-    "\n",
-    "![](https://imgs.xkcd.com/comics/python.png)\n",
-    "Source: [xkcd](https://xkcd.com/353/)\n",
-    "\n",
-    "## Pourquoi pas R?\n",
-=======
+   ]
+  },
+  {
+   "cell_type": "markdown",
+   "metadata": {},
+   "source": [
     "## Langage de programmation\n",
     "\n",
     "### Python\n",
@@ -155,23 +86,15 @@
     "<div align=\"center\">Source: [xkcd](https://xkcd.com/353/)</div>\n",
     "\n",
     "### Pourquoi pas R?\n",
->>>>>>> bc59a781
     "Des comparaisons peuvent inévitablement être dressées avec des langages offrant des possibilités similaires. En particulier, [R](https://www.r-project.org/) est un langage de programmation orienté pour le calcul statistique. Davantage que Python à ce jour, R comprend une quantité impressionnante de modules destinés à toutes sortes d'applications scientifiques. Il est prisé en biologie, en écologie et en agronomie pour sa simplicité et la grande qualité de ses modules. Sa popularité reste moindre pour effectuer des calculs numériques liés à l'ingénierie ou pour déployer des algorithmes sous forme de logiciel.\n",
     "\n",
     "Bien que leurs possibilités se superposent largement, ce serait une erreur d'aborder R et Python comme des langages rivaux. Les deux sont similaire et s'inspirent mutuellement: apprendre à travailler avec l'un vient à apprendre l'autre. Par ailleurs, les spécialistes en calcul scientifique tendent à apprendre à travailler avec plus d'un langage de programmation.\n",
     "\n",
-<<<<<<< HEAD
-    "D'autres languages realtivement similaires à Python, comme [Julia](http://julialang.org), [Scala](http://www.scala-lang.org) et [Ruby](http://sciruby.com), sont aussi utilisés en calcul scientifique. Des languages de plus bas niveau, comme Fortran et C++, viennent souvent appuyer les fonctions des autres langages: ces langages sont plus ardus à utiliser au jour le jour, mais leur rapidité de calcul est imbatable.\n",
-    "\n",
-    "## Pourquoi pas Matlab?\n",
-    "Parce qu'on est en 2017."
-=======
     "### Pourquoi pas Matlab?\n",
     "Parce qu'on est en 2017.\n",
     "\n",
     "### Pourquoi pas ______ ?\n",
     "D'autres languages realtivement similaires à Python, comme [Julia](http://julialang.org), [Scala](http://www.scala-lang.org) et [Ruby](http://sciruby.com), sont aussi utilisés en calcul scientifique. Ils sont néanmoins moins garnis et moins documentés que Python. Des languages de plus bas niveau, comme Fortran et C++, viennent souvent appuyer les fonctions des autres langages: ces langages sont plus ardus à utiliser au jour le jour, mais leur rapidité de calcul est imbatable."
->>>>>>> bc59a781
    ]
   },
   {
@@ -185,17 +108,7 @@
    "cell_type": "markdown",
    "metadata": {},
    "source": [
-<<<<<<< HEAD
-    "## Lectures complémentaires"
-   ]
-  },
-  {
-   "cell_type": "markdown",
-   "metadata": {},
-   "source": [
-=======
     "## Lectures complémentaires\n",
->>>>>>> bc59a781
     "### Écologie mathématique\n",
     "\n",
     "- [How to be a quantitative ecologist](). Jason Mathipoulos vous prend par la main pour découvrir les notions de mathématiques fondamentales en écologie, appliquées avec le langage R.  \n",
@@ -231,24 +144,7 @@
    "cell_type": "markdown",
    "metadata": {},
    "source": [
-<<<<<<< HEAD
-    "## Contribuer au manuel"
-   ]
-  },
-  {
-   "cell_type": "markdown",
-   "metadata": {},
-   "source": [
-    "## À propos de l'auteur"
-   ]
-  },
-  {
-   "cell_type": "markdown",
-   "metadata": {},
-   "source": [
-=======
     "## À propos de l'auteur\n",
->>>>>>> bc59a781
     "Je m'appelle Serge-Étienne Parent. Je suis ingénieur écologue et professeur adjoint au Département des sols et de génie agroalimentaire de l'Université Laval, Québec, Canada. Je crois que la science est le meilleur moyen d'appréhender le monde pour prendre des décisions avisées, particulièrement en écologie, une science maltraitée de toute part."
    ]
   },
@@ -256,43 +152,31 @@
    "cell_type": "markdown",
    "metadata": {},
    "source": [
-<<<<<<< HEAD
-    "## À propos du cours\n",
-=======
     "## Un cours complémentaire à d'autres cours\n",
->>>>>>> bc59a781
     "\n",
     "Ce cours a été développé pour ouvrir des perspectives mathématiques en écologie et en agronomie à la FSAA de l'Université Laval. Il est complémentaire à certains cours offerts dans d'autres institutions académiques au Québec, dont ceux-ci.\n",
     "\n",
     "- [BIO2041. Biostatistiques 1](https://admission.umontreal.ca/cours-et-horaires/cours/bio-2041/), Université de Montréal\n",
     "- [BIO2042. Biostatistiques 2](https://admission.umontreal.ca/cours-et-horaires/cours/BIO-2042/), Université de Montréal\n",
     "- [BIO109. Introduction à la programmation scientifique](https://github.com/EcoNumUdS/BIO109), Université de Sherbrooke\n",
-    "- [BIO500. Méthodes en écologie computationnelle](https://github.com/EcoNumUdS/BIO500), Université de Sherbroke."
-   ]
-  },
-  {
-   "cell_type": "markdown",
-   "metadata": {},
-   "source": [
-<<<<<<< HEAD
+    "- [BIO500. Méthodes en écologie computationnelle](https://github.com/EcoNumUdS/BIO500), Université de Sherbrooke."
+   ]
+  },
+  {
+   "cell_type": "markdown",
+   "metadata": {},
+   "source": [
+    "## Contribuer au manuel\n",
+    "\n",
+    "Je suis ouvert au commentaires et suggestions. Pour contribuer directement, dirigez-vous sur le dépôt du manuel sur [GitHub](), puis ouvrez une Issue pour en discuter. Créez une nouvelle branche (*fork*), effectuez les modification, puis lancer une requête de fusion (*pull resquest*)."
+   ]
+  },
+  {
+   "cell_type": "markdown",
+   "metadata": {},
+   "source": [
     "## Remerciements"
-=======
-    "## Contribuer au manuel\n",
-    "\n",
-    "Je suis ouvert au commentaires et suggestions. Pour contribuer directement, dirigez-vous sur le dépôt du manuel sur [GitHub](), puis ouvrez une Issue pour en discuter. Créez une nouvelle branche (*fork*), effectuez les modification, puis lancer une requête de fusion (*pull resquest*)."
->>>>>>> bc59a781
-   ]
-  },
-  {
-   "cell_type": "markdown",
-   "metadata": {},
-<<<<<<< HEAD
-   "source": []
-=======
-   "source": [
-    "## Remerciements"
-   ]
->>>>>>> bc59a781
+   ]
   },
   {
    "cell_type": "markdown",
@@ -301,12 +185,7 @@
     "outputHidden": false
    },
    "source": [
-<<<<<<< HEAD
-    "## Références\n",
-    "Velten, 2009. Mathematical Modeling and simulation."
-=======
     "## Références\n"
->>>>>>> bc59a781
    ]
   }
  ],
